/****************************************************************************
 *
 *   Copyright (c) 2014, 2015 PX4 Development Team. All rights reserved.
 *
 * Redistribution and use in source and binary forms, with or without
 * modification, are permitted provided that the following conditions
 * are met:
 *
 * 1. Redistributions of source code must retain the above copyright
 *    notice, this list of conditions and the following disclaimer.
 * 2. Redistributions in binary form must reproduce the above copyright
 *    notice, this list of conditions and the following disclaimer in
 *    the documentation and/or other materials provided with the
 *    distribution.
 * 3. Neither the name PX4 nor the names of its contributors may be
 *    used to endorse or promote products derived from this software
 *    without specific prior written permission.
 *
 * THIS SOFTWARE IS PROVIDED BY THE COPYRIGHT HOLDERS AND CONTRIBUTORS
 * "AS IS" AND ANY EXPRESS OR IMPLIED WARRANTIES, INCLUDING, BUT NOT
 * LIMITED TO, THE IMPLIED WARRANTIES OF MERCHANTABILITY AND FITNESS
 * FOR A PARTICULAR PURPOSE ARE DISCLAIMED. IN NO EVENT SHALL THE
 * COPYRIGHT OWNER OR CONTRIBUTORS BE LIABLE FOR ANY DIRECT, INDIRECT,
 * INCIDENTAL, SPECIAL, EXEMPLARY, OR CONSEQUENTIAL DAMAGES (INCLUDING,
 * BUT NOT LIMITED TO, PROCUREMENT OF SUBSTITUTE GOODS OR SERVICES; LOSS
 * OF USE, DATA, OR PROFITS; OR BUSINESS INTERRUPTION) HOWEVER CAUSED
 * AND ON ANY THEORY OF LIABILITY, WHETHER IN CONTRACT, STRICT
 * LIABILITY, OR TORT (INCLUDING NEGLIGENCE OR OTHERWISE) ARISING IN
 * ANY WAY OUT OF THE USE OF THIS SOFTWARE, EVEN IF ADVISED OF THE
 * POSSIBILITY OF SUCH DAMAGE.
 *
 ****************************************************************************/

/**
 * @file ll40ls.cpp
 * @author Allyson Kreft
 * @author Johan Jansen <jnsn.johan@gmail.com>
 *
 * Interface for the PulsedLight Lidar-Lite range finders.
 */

<<<<<<< HEAD
#include <px4_config.h>

#include <drivers/device/i2c.h>

#include <sys/types.h>
#include <stdint.h>
#include <stdlib.h>
#include <stdbool.h>
#include <semaphore.h>
#include <string.h>
=======
#include "LidarLiteI2C.h"
#include <board_config.h>
#include <systemlib/err.h>
>>>>>>> c4bc9d19
#include <fcntl.h>
#include <cstdlib>
#include <string.h>
#include <stdio.h>

#ifndef CONFIG_SCHED_WORKQUEUE
# error This requires CONFIG_SCHED_WORKQUEUE.
#endif

#define LL40LS_DEVICE_PATH_INT  "/dev/ll40ls_int"
#define LL40LS_DEVICE_PATH_EXT  "/dev/ll40ls_ext"

/*
 * Driver 'main' command.
 */
extern "C" __EXPORT int ll40ls_main(int argc, char *argv[]);


/**
 * Local functions in support of the shell command.
 */
namespace ll40ls
{

/* oddly, ERROR is not defined for c++ */
#ifdef ERROR
# undef ERROR
#endif
const int ERROR = -1;

LidarLiteI2C	*g_dev_int;
LidarLiteI2C	*g_dev_ext;

void	start(int bus);
void	stop(int bus);
void	test(int bus);
void	reset(int bus);
void	info(int bus);
void    regdump(int bus);
void	usage();

/**
 * Start the driver.
 */
void start(int bus)
{
	/* create the driver, attempt expansion bus first */
	if (bus == -1 || bus == PX4_I2C_BUS_EXPANSION) {
		if (g_dev_ext != nullptr)
			errx(0, "already started external");
		g_dev_ext = new LidarLiteI2C(PX4_I2C_BUS_EXPANSION, LL40LS_DEVICE_PATH_EXT);
		if (g_dev_ext != nullptr && OK != g_dev_ext->init()) {
			delete g_dev_ext;
			g_dev_ext = nullptr;
			if (bus == PX4_I2C_BUS_EXPANSION) {
				goto fail;
			}
		}
	}

#ifdef PX4_I2C_BUS_ONBOARD
	/* if this failed, attempt onboard sensor */
	if (bus == -1 || bus == PX4_I2C_BUS_ONBOARD) {
		if (g_dev_int != nullptr)
			errx(0, "already started internal");
		g_dev_int = new LidarLiteI2C(PX4_I2C_BUS_ONBOARD, LL40LS_DEVICE_PATH_INT);
		if (g_dev_int != nullptr && OK != g_dev_int->init()) {
			/* tear down the failing onboard instance */
			delete g_dev_int;
			g_dev_int = nullptr;

			if (bus == PX4_I2C_BUS_ONBOARD) {
				goto fail;
			}
		}
		if (g_dev_int == nullptr && bus == PX4_I2C_BUS_ONBOARD) {
			goto fail;
		}
	}
#endif

	/* set the poll rate to default, starts automatic data collection */
	if (g_dev_int != nullptr) {
		int fd = open(LL40LS_DEVICE_PATH_INT, O_RDONLY);
                if (fd == -1) {
                    goto fail;
                }
		int ret = ioctl(fd, SENSORIOCSPOLLRATE, SENSOR_POLLRATE_DEFAULT);
		close(fd);
		if (ret < 0) {
			goto fail;
		}
        }

	if (g_dev_ext != nullptr) {
		int fd = open(LL40LS_DEVICE_PATH_EXT, O_RDONLY);
                if (fd == -1) {
                    goto fail;
                }
		int ret = ioctl(fd, SENSORIOCSPOLLRATE, SENSOR_POLLRATE_DEFAULT);
		close(fd);
		if (ret < 0) {
			goto fail;
		}
        }

	exit(0);

fail:
	if (g_dev_int != nullptr && (bus == -1 || bus == PX4_I2C_BUS_ONBOARD)) {
		delete g_dev_int;
		g_dev_int = nullptr;
	}
	if (g_dev_ext != nullptr && (bus == -1 || bus == PX4_I2C_BUS_EXPANSION)) {
		delete g_dev_ext;
		g_dev_ext = nullptr;
	}

	errx(1, "driver start failed");
}

/**
 * Stop the driver
 */
void stop(int bus)
{
	LidarLiteI2C **g_dev = (bus == PX4_I2C_BUS_ONBOARD?&g_dev_int:&g_dev_ext);
	if (*g_dev != nullptr) {
		delete *g_dev;
		*g_dev = nullptr;

	} else {
		errx(1, "driver not running");
	}

	exit(0);
}

/**
 * Perform some basic functional tests on the driver;
 * make sure we can collect data from the sensor in polled
 * and automatic modes.
 */
void
test(int bus)
{
	struct range_finder_report report;
	ssize_t sz;
	int ret;
	const char *path = (bus==PX4_I2C_BUS_ONBOARD?LL40LS_DEVICE_PATH_INT:LL40LS_DEVICE_PATH_EXT);

	int fd = open(path, O_RDONLY);

	if (fd < 0) {
		err(1, "%s open failed (try 'll40ls start' if the driver is not running", path);
	}

	/* do a simple demand read */
	sz = read(fd, &report, sizeof(report));

	if (sz != sizeof(report)) {
		err(1, "immediate read failed");
	}

	warnx("single read");
	warnx("measurement: %0.2f m", (double)report.distance);
	warnx("time:        %lld", report.timestamp);

	/* start the sensor polling at 2Hz */
	if (OK != ioctl(fd, SENSORIOCSPOLLRATE, 2)) {
		errx(1, "failed to set 2Hz poll rate");
	}

	/* read the sensor 5x and report each value */
	for (unsigned i = 0; i < 5; i++) {
		struct pollfd fds;

		/* wait for data to be ready */
		fds.fd = fd;
		fds.events = POLLIN;
		ret = poll(&fds, 1, 2000);

		if (ret != 1) {
			errx(1, "timed out waiting for sensor data");
		}

		/* now go get it */
		sz = read(fd, &report, sizeof(report));

		if (sz != sizeof(report)) {
			err(1, "periodic read failed");
		}

		warnx("periodic read %u", i);
		warnx("measurement: %0.3f", (double)report.distance);
		warnx("time:        %lld", report.timestamp);
	}

	/* reset the sensor polling to default rate */
	if (OK != ioctl(fd, SENSORIOCSPOLLRATE, SENSOR_POLLRATE_DEFAULT)) {
		errx(1, "failed to set default poll rate");
	}

	errx(0, "PASS");
}

/**
 * Reset the driver.
 */
void
reset(int bus)
{
	const char *path = (bus==PX4_I2C_BUS_ONBOARD?LL40LS_DEVICE_PATH_INT:LL40LS_DEVICE_PATH_EXT);
	int fd = open(path, O_RDONLY);

	if (fd < 0) {
		err(1, "failed ");
	}

	if (ioctl(fd, SENSORIOCRESET, 0) < 0) {
		err(1, "driver reset failed");
	}

	if (ioctl(fd, SENSORIOCSPOLLRATE, SENSOR_POLLRATE_DEFAULT) < 0) {
		err(1, "driver poll restart failed");
	}

	exit(0);
}

/**
 * Print a little info about the driver.
 */
void
info(int bus)
{
	LidarLiteI2C *g_dev = (bus == PX4_I2C_BUS_ONBOARD?g_dev_int:g_dev_ext);
	if (g_dev == nullptr) {
		errx(1, "driver not running");
	}

	printf("state @ %p\n", g_dev);
	g_dev->print_info();

	exit(0);
}

/**
 * Dump registers
 */
void
regdump(int bus)
{
	LidarLiteI2C *g_dev = (bus == PX4_I2C_BUS_ONBOARD?g_dev_int:g_dev_ext);
	if (g_dev == nullptr) {
		errx(1, "driver not running");
	}

	printf("regdump @ %p\n", g_dev);
	g_dev->print_registers();

	exit(0);
}

void
usage()
{
	warnx("missing command: try 'start', 'stop', 'info', 'test', 'reset', 'info' or 'regdump'");
	warnx("options:");
	warnx("    -X only external bus");
#ifdef PX4_I2C_BUS_ONBOARD
	warnx("    -I only internal bus");
#endif
}

} // namespace

int
ll40ls_main(int argc, char *argv[])
{
	int ch;
	int bus = -1;

	while ((ch = getopt(argc, argv, "XI")) != EOF) {
		switch (ch) {
#ifdef PX4_I2C_BUS_ONBOARD
		case 'I':
			bus = PX4_I2C_BUS_ONBOARD;
			break;
#endif
		case 'X':
			bus = PX4_I2C_BUS_EXPANSION;
			break;
		default:
			ll40ls::usage();
			exit(0);
		}
	}

	const char *verb = argv[optind];

	/*
	 * Start/load the driver.
	 */
	if (!strcmp(verb, "start")) {
		ll40ls::start(bus);
	}

	/*
	 * Stop the driver
	 */
	if (!strcmp(verb, "stop")) {
		ll40ls::stop(bus);
	}

	/*
	 * Test the driver/device.
	 */
	if (!strcmp(verb, "test")) {
		ll40ls::test(bus);
	}

	/*
	 * Reset the driver.
	 */
	if (!strcmp(verb, "reset")) {
		ll40ls::reset(bus);
	}

	/*
	 * dump registers
	 */
	if (!strcmp(verb, "regdump")) {
		ll40ls::regdump(bus);
	}

	/*
	 * Print driver information.
	 */
	if (!strcmp(verb, "info") || !strcmp(verb, "status")) {
		ll40ls::info(bus);
	}

	errx(1, "unrecognized command, try 'start', 'test', 'reset', 'info' or 'regdump'");
}<|MERGE_RESOLUTION|>--- conflicted
+++ resolved
@@ -39,22 +39,9 @@
  * Interface for the PulsedLight Lidar-Lite range finders.
  */
 
-<<<<<<< HEAD
-#include <px4_config.h>
-
-#include <drivers/device/i2c.h>
-
-#include <sys/types.h>
-#include <stdint.h>
-#include <stdlib.h>
-#include <stdbool.h>
-#include <semaphore.h>
-#include <string.h>
-=======
 #include "LidarLiteI2C.h"
 #include <board_config.h>
 #include <systemlib/err.h>
->>>>>>> c4bc9d19
 #include <fcntl.h>
 #include <cstdlib>
 #include <string.h>
