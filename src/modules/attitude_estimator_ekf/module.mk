--- conflicted
+++ resolved
@@ -1,10 +1,6 @@
 ############################################################################
 #
-<<<<<<< HEAD
-#   Copyright (C) 2012-2013 PX4 Development Team. All rights reserved.
-=======
 #   Copyright (c) 2012, 2013 PX4 Development Team. All rights reserved.
->>>>>>> c89f46f5
 #
 # Redistribution and use in source and binary forms, with or without
 # modification, are permitted provided that the following conditions
@@ -38,19 +34,11 @@
 #
 # Attitude estimator (Extended Kalman Filter)
 #
-<<<<<<< HEAD
-
-MODULE_NAME	 = attitude_estimator_ekf
-CXXSRCS		 = attitude_estimator_ekf_main.cpp
-
-SRCS		 = attitude_estimator_ekf_params.c \
-=======
 
 MODULE_COMMAND	 = attitude_estimator_ekf
 
 SRCS		 = attitude_estimator_ekf_main.cpp \
 		   attitude_estimator_ekf_params.c \
->>>>>>> c89f46f5
 		   codegen/eye.c \
 		   codegen/attitudeKalmanfilter.c \
 		   codegen/mrdivide.c \
@@ -61,8 +49,4 @@
 		   codegen/rtGetInf.c \
 		   codegen/rtGetNaN.c \
 		   codegen/norm.c \
-<<<<<<< HEAD
-		   codegen/cross.c 
-=======
-		   codegen/cross.c
->>>>>>> c89f46f5
+		   codegen/cross.c