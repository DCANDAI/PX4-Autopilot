--- conflicted
+++ resolved
@@ -319,13 +319,8 @@
 	/**
 	 * Control position.
 	 */
-<<<<<<< HEAD
-	bool		control_position(const math::Vector<2> &global_pos, const math::Vector<2> &ground_speed,
-					 const struct vehicle_global_position_set_triplet_s &global_triplet);
-=======
 	bool		control_position(const math::Vector2f &global_pos, const math::Vector2f &ground_speed,
 					 const struct mission_item_triplet_s &_mission_item_triplet);
->>>>>>> 72d9c80c
 
 	float calculate_target_airspeed(float airspeed_demand);
 	void calculate_gndspeed_undershoot(const math::Vector2f &current_position, const math::Vector2f &ground_speed, const struct mission_item_triplet_s &mission_item_triplet);
@@ -689,17 +684,9 @@
 {
 
 	if (_global_pos_valid) {
-<<<<<<< HEAD
-		/* get ground speed vector */
-		math::Vector<2> ground_speed_vector(_global_pos.vx, _global_pos.vy);
-
-		/* rotate with current attitude */
-		math::Vector<2> yaw_vector(_R_nb(0, 0), _R_nb(1, 0));
-=======
 
 		/* rotate ground speed vector with current attitude */
 		math::Vector2f yaw_vector(_R_nb(0, 0), _R_nb(1, 0));
->>>>>>> 72d9c80c
 		yaw_vector.normalize();
 		float ground_speed_body = yaw_vector * ground_speed;
 
@@ -743,13 +730,8 @@
 }
 
 bool
-<<<<<<< HEAD
-FixedwingPositionControl::control_position(const math::Vector<2> &current_position, const math::Vector<2> &ground_speed,
-		const struct vehicle_global_position_set_triplet_s &global_triplet)
-=======
 FixedwingPositionControl::control_position(const math::Vector2f &current_position, const math::Vector2f &ground_speed,
 		const struct mission_item_triplet_s &mission_item_triplet)
->>>>>>> 72d9c80c
 {
 	bool setpoint = true;
 
@@ -785,25 +767,6 @@
 		/* current waypoint (the one currently heading for) */
 		math::Vector2f next_wp(mission_item_triplet.current.lat, mission_item_triplet.current.lon);
 
-<<<<<<< HEAD
-			/* current waypoint (the one currently heading for) */
-			math::Vector<2> next_wp(global_triplet.current.lat / 1e7f, global_triplet.current.lon / 1e7f);
-
-			/* previous waypoint */
-			math::Vector<2> prev_wp;
-
-			if (global_triplet.previous_valid) {
-				prev_wp(0) = global_triplet.previous.lat / 1e7f;
-				prev_wp(1) = global_triplet.previous.lon / 1e7f;
-
-			} else {
-				/*
-				 * No valid previous waypoint, go for the current wp.
-				 * This is automatically handled by the L1 library.
-				 */
-				prev_wp(0) = global_triplet.current.lat / 1e7f;
-				prev_wp(1) = global_triplet.current.lon / 1e7f;
-=======
 		/* current waypoint (the one currently heading for) */
 		math::Vector2f curr_wp(mission_item_triplet.current.lat, mission_item_triplet.current.lon);
 
@@ -814,7 +777,6 @@
 		if (mission_item_triplet.previous_valid) {
 			prev_wp.setX(mission_item_triplet.previous.lat);
 			prev_wp.setY(mission_item_triplet.previous.lon);
->>>>>>> 72d9c80c
 
 		} else {
 			/*
@@ -826,15 +788,11 @@
 
 		}
 
-<<<<<<< HEAD
-				math::Vector<2> rtl_pos(_launch_lat, _launch_lon);
-=======
 		if (mission_item_triplet.current.nav_cmd == NAV_CMD_WAYPOINT || mission_item_triplet.current.nav_cmd == NAV_CMD_RETURN_TO_LAUNCH) {
 			/* waypoint is a plain navigation waypoint */
 			_l1_control.navigate_waypoints(prev_wp, curr_wp, current_position, ground_speed);
 			_att_sp.roll_body = _l1_control.nav_roll();
 			_att_sp.yaw_body = _l1_control.nav_bearing();
->>>>>>> 72d9c80c
 
 			_tecs.update_pitch_throttle(_R_nb, _att.pitch, _global_pos.alt, _mission_item_triplet.current.altitude, calculate_target_airspeed(_parameters.airspeed_trim),
 						    _airspeed.indicated_airspeed_m_s, eas2tas,
@@ -880,13 +838,7 @@
 
 //					warnx("NORET: %d, target_bearing: %d, yaw: %d", (int)land_noreturn_horizontal, (int)math::degrees(target_bearing), (int)math::degrees(_att.yaw));
 
-<<<<<<< HEAD
-				float wp_distance = get_distance_to_next_waypoint(prev_wp(0), prev_wp(1), current_position(0), current_position(1));
-				//warnx("wp dist: %d, alt err: %d, noret: %s", (int)wp_distance, (int)altitude_error, (land_noreturn) ? "YES" : "NO");
-				if (wp_distance < 15.0f || land_noreturn) {
-=======
 				_l1_control.navigate_heading(target_bearing, _att.yaw, ground_speed);
->>>>>>> 72d9c80c
 
 				/* limit roll motion to prevent wings from touching the ground first */
 				_att_sp.roll_body = math::constrain(_att_sp.roll_body, math::radians(-10.0f), math::radians(10.0f));
@@ -1006,13 +958,7 @@
 							    math::radians(_parameters.pitch_limit_min), math::radians(_parameters.pitch_limit_max));
 			}
 
-<<<<<<< HEAD
-			altitude_error = _loiter_hold_alt - _global_pos.alt;
-
-			math::Vector<2> loiter_hold_pos(_loiter_hold_lat, _loiter_hold_lon);
-=======
 		} else if (mission_item_triplet.current.nav_cmd == NAV_CMD_TAKEOFF) {
->>>>>>> 72d9c80c
 
 			_l1_control.navigate_waypoints(prev_wp, curr_wp, current_position, ground_speed);
 			_att_sp.roll_body = _l1_control.nav_roll();
