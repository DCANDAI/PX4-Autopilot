/****************************************************************************
 *
 *   Copyright (c) 2019-2022 PX4 Development Team. All rights reserved.
 *
 * Redistribution and use in source and binary forms, with or without
 * modification, are permitted provided that the following conditions
 * are met:
 *
 * 1. Redistributions of source code must retain the above copyright
 *    notice, this list of conditions and the following disclaimer.
 * 2. Redistributions in binary form must reproduce the above copyright
 *    notice, this list of conditions and the following disclaimer in
 *    the documentation and/or other materials provided with the
 *    distribution.
 * 3. Neither the name PX4 nor the names of its contributors may be
 *    used to endorse or promote products derived from this software
 *    without specific prior written permission.
 *
 * THIS SOFTWARE IS PROVIDED BY THE COPYRIGHT HOLDERS AND CONTRIBUTORS
 * "AS IS" AND ANY EXPRESS OR IMPLIED WARRANTIES, INCLUDING, BUT NOT
 * LIMITED TO, THE IMPLIED WARRANTIES OF MERCHANTABILITY AND FITNESS
 * FOR A PARTICULAR PURPOSE ARE DISCLAIMED. IN NO EVENT SHALL THE
 * COPYRIGHT OWNER OR CONTRIBUTORS BE LIABLE FOR ANY DIRECT, INDIRECT,
 * INCIDENTAL, SPECIAL, EXEMPLARY, OR CONSEQUENTIAL DAMAGES (INCLUDING,
 * BUT NOT LIMITED TO, PROCUREMENT OF SUBSTITUTE GOODS OR SERVICES; LOSS
 * OF USE, DATA, OR PROFITS; OR BUSINESS INTERRUPTION) HOWEVER CAUSED
 * AND ON ANY THEORY OF LIABILITY, WHETHER IN CONTRACT, STRICT
 * LIABILITY, OR TORT (INCLUDING NEGLIGENCE OR OTHERWISE) ARISING IN
 * ANY WAY OUT OF THE USE OF THIS SOFTWARE, EVEN IF ADVISED OF THE
 * POSSIBILITY OF SUCH DAMAGE.
 *
 ****************************************************************************/

/**
 * @file sih.cpp
 * Simulator in Hardware
 *
 * @author Romain Chiappinelli      <romain.chiap@gmail.com>
 *
 * Coriolis g Corporation - January 2019
 */

#include "aero.hpp"
#include "sih.hpp"

#include <px4_platform_common/getopt.h>
#include <px4_platform_common/log.h>

#include <lib/drivers/device/Device.hpp>

using namespace math;
using namespace matrix;
using namespace time_literals;

Sih::Sih() :
	ModuleParams(nullptr)
{}

Sih::~Sih()
{
	perf_free(_loop_perf);
	perf_free(_loop_interval_perf);
}

void Sih::run()
{
	_px4_accel.set_temperature(T1_C);
	_px4_gyro.set_temperature(T1_C);
	_px4_mag.set_temperature(T1_C);

	parameters_updated();
	init_variables();
	gps_no_fix();

	const hrt_abstime task_start = hrt_absolute_time();
	_last_run = task_start;
	_gps_time = task_start;
	_airspeed_time = task_start;
	_gt_time = task_start;
	_dist_snsr_time = task_start;
	_vehicle = (VehicleType)constrain(_sih_vtype.get(), static_cast<typeof _sih_vtype.get()>(0),
					  static_cast<typeof _sih_vtype.get()>(2));

<<<<<<< HEAD
	_actuator_out_sub = uORB::Subscription{ORB_ID(actuator_outputs_sim)};
=======
	if (_sys_ctrl_alloc.get()) {
		_actuator_out_sub = uORB::Subscription{ORB_ID(actuator_outputs_sim)};
	}

#if defined(ENABLE_LOCKSTEP_SCHEDULER)
	lockstep_loop();
#else
	realtime_loop();
#endif
	exit_and_cleanup();
>>>>>>> dc8ed978
}

#if defined(ENABLE_LOCKSTEP_SCHEDULER)
// Get current timestamp in microseconds
uint64_t micros()
{
	struct timeval t;
	gettimeofday(&t, nullptr);
	return t.tv_sec * ((uint64_t)1000000) + t.tv_usec;
}

void Sih::lockstep_loop()
{

	int rate = math::min(_imu_gyro_ratemax.get(), _imu_integration_rate.get());

	// default to 400Hz (2500 us interval)
	if (rate <= 0) {
		rate = 400;
	}

	// 200 - 2000 Hz
	int sim_interval_us = math::constrain(int(roundf(1e6f / rate)), 500, 5000);

	float speed_factor = 1.f;
	const char *speedup = getenv("PX4_SIM_SPEED_FACTOR");

	if (speedup) {
		speed_factor = atof(speedup);
	}

	int rt_interval_us = int(roundf(sim_interval_us / speed_factor));

	PX4_INFO("Simulation loop with %d Hz (%d us sim time interval)", rate, sim_interval_us);
	PX4_INFO("Simulation with %.1fx speedup. Loop with (%d us wall time interval)", (double)speed_factor, rt_interval_us);
	uint64_t pre_compute_wall_time_us;

	while (!should_exit()) {
		pre_compute_wall_time_us = micros();
		perf_count(_loop_interval_perf);

		_current_simulation_time_us += sim_interval_us;
		struct timespec ts;
		abstime_to_ts(&ts, _current_simulation_time_us);
		px4_clock_settime(CLOCK_MONOTONIC, &ts);

		perf_begin(_loop_perf);
		sensor_step();
		perf_end(_loop_perf);

		// Only do lock-step once we received the first actuator output
		int sleep_time;
		uint64_t current_wall_time_us;

		if (_last_actuator_output_time <= 0) {
			PX4_DEBUG("SIH starting up - no lockstep yet");
			current_wall_time_us = micros();
			sleep_time = math::max(0, sim_interval_us - (int)(current_wall_time_us - pre_compute_wall_time_us));

		} else {
			px4_lockstep_wait_for_components();
			current_wall_time_us = micros();
			sleep_time = math::max(0, rt_interval_us - (int)(current_wall_time_us - pre_compute_wall_time_us));
		}

		_achieved_speedup = 0.99f * _achieved_speedup + 0.01f * ((float)sim_interval_us / (float)(
					    current_wall_time_us - pre_compute_wall_time_us + sleep_time));
		usleep(sleep_time);
	}
}
#endif

void Sih::realtime_loop()
{
	int rate = _imu_gyro_ratemax.get();

	// default to 250 Hz (4000 us interval)
	if (rate <= 0) {
		rate = 250;
	}

	// 200 - 2000 Hz
	int interval_us = math::constrain(int(roundf(1e6f / rate)), 500, 5000);

	px4_sem_init(&_data_semaphore, 0, 0);
	hrt_call_every(&_timer_call, interval_us, interval_us, timer_callback, &_data_semaphore);

	while (!should_exit()) {
		px4_sem_wait(&_data_semaphore);     // periodic real time wakeup
		perf_begin(_loop_perf);
		sensor_step();
		perf_end(_loop_perf);
	}

	hrt_cancel(&_timer_call);
	px4_sem_destroy(&_data_semaphore);
}


void Sih::timer_callback(void *sem)
{
	px4_sem_post((px4_sem_t *)sem);
}

void Sih::sensor_step()
{
	// check for parameter updates
	if (_parameter_update_sub.updated()) {
		// clear update
		parameter_update_s pupdate;
		_parameter_update_sub.copy(&pupdate);

		// update parameters from storage
		updateParams();
		parameters_updated();
	}

	perf_begin(_loop_perf);

	_now = hrt_absolute_time();
	_dt = (_now - _last_run) * 1e-6f;
	_last_run = _now;

	read_motors();

	generate_force_and_torques();

	equations_of_motion();

	reconstruct_sensors_signals();

	// update IMU every iteration
	_px4_accel.update(_now, _acc(0), _acc(1), _acc(2));
	_px4_gyro.update(_now, _gyro(0), _gyro(1), _gyro(2));

	// magnetometer published at 50 Hz
	if (_now - _mag_time >= 20_ms
	    && fabs(_mag_offset_x) < 10000
	    && fabs(_mag_offset_y) < 10000
	    && fabs(_mag_offset_z) < 10000) {
		_mag_time = _now;
		_px4_mag.update(_now, _mag(0), _mag(1), _mag(2));
	}

	// baro published at 20 Hz
	if (_now - _baro_time >= 50_ms
	    && fabs(_baro_offset_m) < 10000) {
		_baro_time = _now;

		// publish
		sensor_baro_s sensor_baro{};
		sensor_baro.timestamp_sample = _now;
		sensor_baro.device_id = 6620172; // 6620172: DRV_BARO_DEVTYPE_BAROSIM, BUS: 1, ADDR: 4, TYPE: SIMULATION
		sensor_baro.pressure = _baro_p_mBar * 100.f;
		sensor_baro.temperature = _baro_temp_c;
		sensor_baro.error_count = 0;
		sensor_baro.timestamp = hrt_absolute_time();
		_sensor_baro_pub.publish(sensor_baro);
	}

	// gps published at 20Hz
	if (_now - _gps_time >= 50_ms) {
		_gps_time = _now;
		send_gps();
	}

	if ((_vehicle == VehicleType::FW || _vehicle == VehicleType::TS) && _now - _airspeed_time >= 50_ms) {
		_airspeed_time = _now;
		send_airspeed();
	}

	// distance sensor published at 50 Hz
	if (_now - _dist_snsr_time >= 20_ms
	    && fabs(_distance_snsr_override) < 10000) {
		_dist_snsr_time = _now;
		send_dist_snsr();
	}

	// send groundtruth message every 40 ms
	if (_now - _gt_time >= 40_ms) {
		_gt_time = _now;

		publish_sih();  // publish _sih message for debug purpose
	}

	perf_end(_loop_perf);
}

// store the parameters in a more convenient form
void Sih::parameters_updated()
{
	_T_MAX = _sih_t_max.get();
	_Q_MAX = _sih_q_max.get();
	_L_ROLL = _sih_l_roll.get();
	_L_PITCH = _sih_l_pitch.get();
	_KDV = _sih_kdv.get();
	_KDW = _sih_kdw.get();
	_H0 = _sih_h0.get();

	_LAT0 = (double)_sih_lat0.get() * 1.0e-7;
	_LON0 = (double)_sih_lon0.get() * 1.0e-7;
	_COS_LAT0 = cosl((long double)radians(_LAT0));

	_MASS = _sih_mass.get();

	_W_I = Vector3f(0.0f, 0.0f, _MASS * CONSTANTS_ONE_G);

	_I = diag(Vector3f(_sih_ixx.get(), _sih_iyy.get(), _sih_izz.get()));
	_I(0, 1) = _I(1, 0) = _sih_ixy.get();
	_I(0, 2) = _I(2, 0) = _sih_ixz.get();
	_I(1, 2) = _I(2, 1) = _sih_iyz.get();

	// guards against too small determinants
	_Im1 = 100.0f * inv(static_cast<typeof _I>(100.0f * _I));

	_mu_I = Vector3f(_sih_mu_x.get(), _sih_mu_y.get(), _sih_mu_z.get());

	_gps_used = _sih_gps_used.get();
	_baro_offset_m = _sih_baro_offset.get();
	_mag_offset_x = _sih_mag_offset_x.get();
	_mag_offset_y = _sih_mag_offset_y.get();
	_mag_offset_z = _sih_mag_offset_z.get();

	_distance_snsr_min = _sih_distance_snsr_min.get();
	_distance_snsr_max = _sih_distance_snsr_max.get();
	_distance_snsr_override = _sih_distance_snsr_override.get();

	_T_TAU = _sih_thrust_tau.get();
}

// initialization of the variables for the simulator
void Sih::init_variables()
{
	srand(1234);    // initialize the random seed once before calling generate_wgn()

	_p_I = Vector3f(0.0f, 0.0f, 0.0f);
	_v_I = Vector3f(0.0f, 0.0f, 0.0f);
	_q = Quatf(1.0f, 0.0f, 0.0f, 0.0f);
	_w_B = Vector3f(0.0f, 0.0f, 0.0f);

	_u[0] = _u[1] = _u[2] = _u[3] = 0.0f;
}

void Sih::gps_fix()
{
	_sensor_gps.fix_type = 3;  // 3D fix
	_sensor_gps.satellites_used = _gps_used;
	_sensor_gps.heading = NAN;
	_sensor_gps.heading_offset = NAN;
	_sensor_gps.s_variance_m_s = 0.5f;
	_sensor_gps.c_variance_rad = 0.1f;
	_sensor_gps.eph = 0.9f;
	_sensor_gps.epv = 1.78f;
	_sensor_gps.hdop = 0.7f;
	_sensor_gps.vdop = 1.1f;
}

void Sih::gps_no_fix()
{
	_sensor_gps.fix_type = 0;  // 3D fix
	_sensor_gps.satellites_used = _gps_used;
	_sensor_gps.heading = NAN;
	_sensor_gps.heading_offset = NAN;
	_sensor_gps.s_variance_m_s = 100.f;
	_sensor_gps.c_variance_rad = 100.f;
	_sensor_gps.eph = 100.f;
	_sensor_gps.epv = 100.f;
	_sensor_gps.hdop = 100.f;
	_sensor_gps.vdop = 100.f;
}


// read the motor signals outputted from the mixer
void Sih::read_motors()
{
	actuator_outputs_s actuators_out;

	if (_actuator_out_sub.update(&actuators_out)) {
		_last_actuator_output_time = actuators_out.timestamp;

		for (int i = 0; i < NB_MOTORS; i++) { // saturate the motor signals
			if ((_vehicle == VehicleType::FW && i < 3) || (_vehicle == VehicleType::TS && i > 3)) {
				_u[i] = actuators_out.output[i];

			} else {
				float u_sp = actuators_out.output[i];
				_u[i] = _u[i] + _dt / _T_TAU * (u_sp - _u[i]); // first order transfer function with time constant tau
			}
		}
	}
}

// generate the motors thrust and torque in the body frame
void Sih::generate_force_and_torques()
{
	if (_vehicle == VehicleType::MC) {
		_T_B = Vector3f(0.0f, 0.0f, -_T_MAX * (+_u[0] + _u[1] + _u[2] + _u[3]));
		_Mt_B = Vector3f(_L_ROLL * _T_MAX * (-_u[0] + _u[1] + _u[2] - _u[3]),
				 _L_PITCH * _T_MAX * (+_u[0] - _u[1] + _u[2] - _u[3]),
				 _Q_MAX * (+_u[0] + _u[1] - _u[2] - _u[3]));
		_Fa_I = -_KDV * _v_I;   // first order drag to slow down the aircraft
		_Ma_B = -_KDW * _w_B;   // first order angular damper

	} else if (_vehicle == VehicleType::FW) {
		_T_B = Vector3f(_T_MAX * _u[3], 0.0f, 0.0f); 	// forward thruster
		// _Mt_B = Vector3f(_Q_MAX*_u[3], 0.0f,0.0f); 	// thruster torque
		_Mt_B = Vector3f();
		generate_fw_aerodynamics();

	} else if (_vehicle == VehicleType::TS) {
		_T_B = Vector3f(0.0f, 0.0f, -_T_MAX * (_u[0] + _u[1]));
		_Mt_B = Vector3f(_L_ROLL * _T_MAX * (_u[1] - _u[0]), 0.0f, _Q_MAX * (_u[1] - _u[0]));
		generate_ts_aerodynamics();

		// _Fa_I = -_KDV * _v_I;   // first order drag to slow down the aircraft
		// _Ma_B = -_KDW * _w_B;   // first order angular damper
	}
}

void Sih::generate_fw_aerodynamics()
{
	_v_B = _C_IB.transpose() * _v_I; 	// velocity in body frame [m/s]
	float altitude = _H0 - _p_I(2);
	_wing_l.update_aero(_v_B, _w_B, altitude, _u[0]*FLAP_MAX);
	_wing_r.update_aero(_v_B, _w_B, altitude, -_u[0]*FLAP_MAX);
	_tailplane.update_aero(_v_B, _w_B, altitude, _u[1]*FLAP_MAX, _T_MAX * _u[3]);
	_fin.update_aero(_v_B, _w_B, altitude, _u[2]*FLAP_MAX, _T_MAX * _u[3]);
	_fuselage.update_aero(_v_B, _w_B, altitude);
	_Fa_I = _C_IB * (_wing_l.get_Fa() + _wing_r.get_Fa() + _tailplane.get_Fa() + _fin.get_Fa() + _fuselage.get_Fa())
		- _KDV * _v_I; 	// sum of aerodynamic forces
	_Ma_B = _wing_l.get_Ma() + _wing_r.get_Ma() + _tailplane.get_Ma() + _fin.get_Ma() + _fuselage.get_Ma() - _KDW *
		_w_B; 	// aerodynamic moments
}

void Sih::generate_ts_aerodynamics()
{
	_v_B = _C_IB.transpose() * _v_I; // velocity in body frame [m/s]
	Vector3f Fa_ts = Vector3f();
	Vector3f Ma_ts = Vector3f();
	Vector3f v_ts = _C_BS.transpose() *
			_v_B; // the aerodynamic is resolved in a frame like a standard aircraft (nose-right-belly)
	Vector3f w_ts = _C_BS.transpose() * _w_B;
	float altitude = _H0 - _p_I(2);

	for (int i = 0; i < NB_TS_SEG; i++) {
		if (i <= NB_TS_SEG / 2) {
			_ts[i].update_aero(v_ts, w_ts, altitude, _u[5]*TS_DEF_MAX, _T_MAX * _u[1]);

		} else {
			_ts[i].update_aero(v_ts, w_ts, altitude, -_u[4]*TS_DEF_MAX, _T_MAX * _u[0]);
		}

		Fa_ts += _ts[i].get_Fa();
		Ma_ts += _ts[i].get_Ma();
	}

	_Fa_I = _C_IB * _C_BS * Fa_ts - _KDV * _v_I; 	// sum of aerodynamic forces
	_Ma_B = _C_BS * Ma_ts - _KDW * _w_B; 	// aerodynamic moments
}

// apply the equations of motion of a rigid body and integrate one step
void Sih::equations_of_motion()
{
	_C_IB = matrix::Dcm<float>(_q); // body to inertial transformation

	// Equations of motion of a rigid body
	_p_I_dot = _v_I;                        // position differential
	_v_I_dot = (_W_I + _Fa_I + _C_IB * _T_B) / _MASS;   // conservation of linear momentum
	// _q_dot = _q.derivative1(_w_B);              // attitude differential
	_dq = Quatf::expq(0.5f * _dt * _w_B);
	_w_B_dot = _Im1 * (_Mt_B + _Ma_B - _w_B.cross(_I * _w_B)); // conservation of angular momentum

	// fake ground, avoid free fall
	if (_p_I(2) > 0.0f && (_v_I_dot(2) > 0.0f || _v_I(2) > 0.0f)) {
		if (_vehicle == VehicleType::MC || _vehicle == VehicleType::TS) {
			if (!_grounded) {    // if we just hit the floor
				// for the accelerometer, compute the acceleration that will stop the vehicle in one time step
				_v_I_dot = -_v_I / _dt;

			} else {
				_v_I_dot.setZero();
			}

			_v_I.setZero();
			_w_B.setZero();
			_grounded = true;

		} else if (_vehicle == VehicleType::FW) {
			if (!_grounded) {    // if we just hit the floor
				// for the accelerometer, compute the acceleration that will stop the vehicle in one time step
				_v_I_dot(2) = -_v_I(2) / _dt;

			} else {
				// we only allow negative acceleration in order to takeoff
				_v_I_dot(2) = fminf(_v_I_dot(2), 0.0f);
			}

			// integration: Euler forward
			_p_I = _p_I + _p_I_dot * _dt;
			_v_I = _v_I + _v_I_dot * _dt;
			Eulerf RPY = Eulerf(_q);
			RPY(0) = 0.0f;	// no roll
			RPY(1) = radians(0.0f); // pitch slightly up if needed to get some lift
			_q = Quatf(RPY);
			_w_B.setZero();
			_grounded = true;
		}

	} else {
		// integration: Euler forward
		_p_I = _p_I + _p_I_dot * _dt;
		_v_I = _v_I + _v_I_dot * _dt;
		_q = _q * _dq;
		_q.normalize();
		// integration Runge-Kutta 4
		// rk4_update(_p_I, _v_I, _q, _w_B);
		_w_B = constrain(_w_B + _w_B_dot * _dt, -6.0f * M_PI_F, 6.0f * M_PI_F);
		_grounded = false;
	}
}

// Sih::States Sih::eom_f(States x) 	// equations of motion f: x'=f(x)
// {
// 	States x_dot{}; 	// dx/dt

// 	Dcmf C_IB = matrix::Dcm<float>(x.q); // body to inertial transformation
// 	// Equations of motion of a rigid body
// 	x_dot.p_I = x.v_I;                        // position differential
// 	x_dot.v_I = (_W_I + _Fa_I + C_IB * _T_B) / _MASS;   // conservation of linear momentum
// 	x_dot.q = x.q.derivative1(x.w_B);              // attitude differential
// 	x_dot.w_B = _Im1 * (_Mt_B + _Ma_B - x.w_B.cross(_I * x.w_B)); // conservation of angular momentum

// 	return x_dot;
// }

// reconstruct the noisy sensor signals
void Sih::reconstruct_sensors_signals()
{
	// The sensor signals reconstruction and noise levels are from [1]
	// [1] Bulka, Eitan, and Meyer Nahon. "Autonomous fixed-wing aerobatics: from theory to flight."
	//     In 2018 IEEE International Conference on Robotics and Automation (ICRA), pp. 6573-6580. IEEE, 2018.

	// IMU
	_acc = _C_IB.transpose() * (_v_I_dot - Vector3f(0.0f, 0.0f, CONSTANTS_ONE_G)) + noiseGauss3f(0.5f, 1.7f, 1.4f);
	_gyro = _w_B + noiseGauss3f(0.14f, 0.07f, 0.03f);
	_mag = _C_IB.transpose() * _mu_I + noiseGauss3f(0.02f, 0.02f, 0.03f);
	_mag(0) += _mag_offset_x;
	_mag(1) += _mag_offset_y;
	_mag(2) += _mag_offset_z;

	// barometer
	float altitude = (_H0 - _p_I(2)) + _baro_offset_m + generate_wgn() * 0.14f; // altitude with noise
	_baro_p_mBar = CONSTANTS_STD_PRESSURE_MBAR *        // reconstructed pressure in mBar
		       powf((1.0f + altitude * TEMP_GRADIENT / T1_K), -CONSTANTS_ONE_G / (TEMP_GRADIENT * CONSTANTS_AIR_GAS_CONST));
	_baro_temp_c = T1_K + CONSTANTS_ABSOLUTE_NULL_CELSIUS + TEMP_GRADIENT * altitude; // reconstructed temperture in celcius

	// GPS
	_gps_lat_noiseless = _LAT0 + degrees((double)_p_I(0) / CONSTANTS_RADIUS_OF_EARTH);
	_gps_lon_noiseless = _LON0 + degrees((double)_p_I(1) / CONSTANTS_RADIUS_OF_EARTH) / _COS_LAT0;
	_gps_alt_noiseless = _H0 - _p_I(2);

	_gps_lat = _gps_lat_noiseless + degrees((double)generate_wgn() * 0.2 / CONSTANTS_RADIUS_OF_EARTH);
	_gps_lon = _gps_lon_noiseless + degrees((double)generate_wgn() * 0.2 / CONSTANTS_RADIUS_OF_EARTH) / _COS_LAT0;
	_gps_alt = _gps_alt_noiseless + generate_wgn() * 0.5f;
	_gps_vel = _v_I + noiseGauss3f(0.06f, 0.077f, 0.158f);
}

void Sih::send_gps()
{
	_sensor_gps.timestamp = _now;
	_sensor_gps.lat = (int32_t)(_gps_lat * 1e7);       // Latitude in 1E-7 degrees
	_sensor_gps.lon = (int32_t)(_gps_lon * 1e7); // Longitude in 1E-7 degrees
	_sensor_gps.alt = (int32_t)(_gps_alt * 1000.0f); // Altitude in 1E-3 meters above MSL, (millimetres)
	_sensor_gps.alt_ellipsoid = (int32_t)(_gps_alt * 1000); // Altitude in 1E-3 meters bove Ellipsoid, (millimetres)
	_sensor_gps.vel_ned_valid = true;              // True if NED velocity is valid
	_sensor_gps.vel_m_s = sqrtf(_gps_vel(0) * _gps_vel(0) + _gps_vel(1) * _gps_vel(
					    1)); // GPS ground speed, (metres/sec)
	_sensor_gps.vel_n_m_s = _gps_vel(0);           // GPS North velocity, (metres/sec)
	_sensor_gps.vel_e_m_s = _gps_vel(1);           // GPS East velocity, (metres/sec)
	_sensor_gps.vel_d_m_s = _gps_vel(2);           // GPS Down velocity, (metres/sec)
	_sensor_gps.cog_rad = atan2(_gps_vel(1),
				    _gps_vel(0)); // Course over ground (NOT heading, but direction of movement), -PI..PI, (radians)

	if (_gps_used >= 4) {
		gps_fix();

	} else {
		gps_no_fix();
	}

	// device id
	device::Device::DeviceId device_id;
	device_id.devid_s.bus_type = device::Device::DeviceBusType::DeviceBusType_SIMULATION;
	device_id.devid_s.bus = 0;
	device_id.devid_s.address = 0;
	device_id.devid_s.devtype = DRV_GPS_DEVTYPE_SIM;
	_sensor_gps.device_id = device_id.devid;

	_sensor_gps_pub.publish(_sensor_gps);
}

void Sih::send_airspeed()
{
	airspeed_s airspeed{};
	airspeed.timestamp_sample = _now;
	airspeed.true_airspeed_m_s	= fmaxf(0.1f, _v_B(0) + generate_wgn() * 0.2f);
	airspeed.indicated_airspeed_m_s = airspeed.true_airspeed_m_s * sqrtf(_wing_l.get_rho() / RHO);
	airspeed.air_temperature_celsius = _baro_temp_c;
	airspeed.confidence = 0.7f;
	airspeed.timestamp = hrt_absolute_time();
	_airspeed_pub.publish(airspeed);
}

void Sih::send_dist_snsr()
{
	_distance_snsr.timestamp = _now;
	_distance_snsr.type = distance_sensor_s::MAV_DISTANCE_SENSOR_LASER;
	_distance_snsr.orientation = distance_sensor_s::ROTATION_DOWNWARD_FACING;
	_distance_snsr.min_distance = _distance_snsr_min;
	_distance_snsr.max_distance = _distance_snsr_max;
	_distance_snsr.signal_quality = -1;
	_distance_snsr.device_id = 0;

	if (_distance_snsr_override >= 0.f) {
		_distance_snsr.current_distance = _distance_snsr_override;

	} else {
		_distance_snsr.current_distance = -_p_I(2) / _C_IB(2, 2);

		if (_distance_snsr.current_distance > _distance_snsr_max) {
			// this is based on lightware lw20 behaviour
			_distance_snsr.current_distance = UINT16_MAX / 100.f;

		}
	}

	_distance_snsr_pub.publish(_distance_snsr);
}

void Sih::publish_sih()
{
	// publish angular velocity groundtruth
	_vehicle_angular_velocity_gt.timestamp = hrt_absolute_time();
	_vehicle_angular_velocity_gt.xyz[0] = _w_B(0); // rollspeed;
	_vehicle_angular_velocity_gt.xyz[1] = _w_B(1); // pitchspeed;
	_vehicle_angular_velocity_gt.xyz[2] = _w_B(2); // yawspeed;

	_vehicle_angular_velocity_gt_pub.publish(_vehicle_angular_velocity_gt);

	// publish attitude groundtruth
	_att_gt.timestamp = hrt_absolute_time();
	_att_gt.q[0] = _q(0);
	_att_gt.q[1] = _q(1);
	_att_gt.q[2] = _q(2);
	_att_gt.q[3] = _q(3);

	_att_gt_pub.publish(_att_gt);

	// publish position groundtruth
	_gpos_gt.timestamp = hrt_absolute_time();
	_gpos_gt.lat = _gps_lat_noiseless;
	_gpos_gt.lon = _gps_lon_noiseless;
	_gpos_gt.alt = _gps_alt_noiseless;

	_gpos_gt_pub.publish(_gpos_gt);
}

float Sih::generate_wgn()   // generate white Gaussian noise sample with std=1
{
	// algorithm 1:
	// float temp=((float)(rand()+1))/(((float)RAND_MAX+1.0f));
	// return sqrtf(-2.0f*logf(temp))*cosf(2.0f*M_PI_F*rand()/RAND_MAX);
	// algorithm 2: from BlockRandGauss.hpp
	static float V1, V2, S;
	static bool phase = true;
	float X;

	if (phase) {
		do {
			float U1 = (float)rand() / (float)RAND_MAX;
			float U2 = (float)rand() / (float)RAND_MAX;
			V1 = 2.0f * U1 - 1.0f;
			V2 = 2.0f * U2 - 1.0f;
			S = V1 * V1 + V2 * V2;
		} while (S >= 1.0f || fabsf(S) < 1e-8f);

		X = V1 * float(sqrtf(-2.0f * float(logf(S)) / S));

	} else {
		X = V2 * float(sqrtf(-2.0f * float(logf(S)) / S));
	}

	phase = !phase;
	return X;
}

// generate white Gaussian noise sample vector with specified std
Vector3f Sih::noiseGauss3f(float stdx, float stdy, float stdz)
{
	return Vector3f(generate_wgn() * stdx, generate_wgn() * stdy, generate_wgn() * stdz);
}

int Sih::print_status()
{
#if defined(ENABLE_LOCKSTEP_SCHEDULER)
	PX4_INFO("Running in lockstep mode");
	PX4_INFO("Achieved speedup: %.2fX", (double)_achieved_speedup);
#endif

	if (_vehicle == VehicleType::MC) {
		PX4_INFO("Running MultiCopter");

	} else if (_vehicle == VehicleType::FW) {
		PX4_INFO("Running Fixed-Wing");

	} else if (_vehicle == VehicleType::TS) {
		PX4_INFO("Running TailSitter");
		PX4_INFO("aoa [deg]: %d", (int)(degrees(_ts[4].get_aoa())));
		PX4_INFO("v segment (m/s)");
		_ts[4].get_vS().print();
	}

	PX4_INFO("vehicle landed: %d", _grounded);
	PX4_INFO("dt [us]: %d", (int)(_dt * 1e6f));
	PX4_INFO("inertial position NED (m)");
	_p_I.print();
	PX4_INFO("inertial velocity NED (m/s)");
	_v_I.print();
	PX4_INFO("attitude roll-pitch-yaw (deg)");
	(Eulerf(_q) * 180.0f / M_PI_F).print();
	PX4_INFO("angular acceleration roll-pitch-yaw (deg/s)");
	(_w_B * 180.0f / M_PI_F).print();
	PX4_INFO("actuator signals");
	Vector<float, 8> u = Vector<float, 8>(_u);
	u.transpose().print();
	PX4_INFO("Aerodynamic forces NED inertial (N)");
	_Fa_I.print();
	PX4_INFO("Aerodynamic moments body frame (Nm)");
	_Ma_B.print();
	PX4_INFO("Thruster moments in body frame (Nm)");
	_Mt_B.print();
	return 0;
}


int Sih::task_spawn(int argc, char *argv[])
{
	_task_id = px4_task_spawn_cmd("sih",
				      SCHED_DEFAULT,
				      SCHED_PRIORITY_MAX,
				      1250,
				      (px4_main_t)&run_trampoline,
				      (char *const *)argv);

	if (_task_id < 0) {
		_task_id = -1;
		return -errno;
	}

	return 0;
}

Sih *Sih::instantiate(int argc, char *argv[])
{
	Sih *instance = new Sih();

	if (instance == nullptr) {
		PX4_ERR("alloc failed");
	}

	return instance;
}

int Sih::custom_command(int argc, char *argv[])
{
	return print_usage("unknown command");
}

int Sih::print_usage(const char *reason)
{
	if (reason) {
		PX4_WARN("%s\n", reason);
	}

	PRINT_MODULE_DESCRIPTION(
		R"DESCR_STR(
### Description
This module provide a simulator for quadrotors and fixed-wings running fully
inside the hardware autopilot.

This simulator subscribes to "actuator_outputs" which are the actuator pwm
signals given by the mixer.

This simulator publishes the sensors signals corrupted with realistic noise
in order to incorporate the state estimator in the loop.

### Implementation
The simulator implements the equations of motion using matrix algebra.
Quaternion representation is used for the attitude.
Forward Euler is used for integration.
Most of the variables are declared global in the .hpp file to avoid stack overflow.


)DESCR_STR");

    PRINT_MODULE_USAGE_NAME("sih", "simulation");
    PRINT_MODULE_USAGE_COMMAND("start");
    PRINT_MODULE_USAGE_DEFAULT_COMMANDS();

    return 0;
}

extern "C" __EXPORT int sih_main(int argc, char *argv[])
{
	return Sih::main(argc, argv);
}<|MERGE_RESOLUTION|>--- conflicted
+++ resolved
@@ -46,6 +46,7 @@
 #include <px4_platform_common/getopt.h>
 #include <px4_platform_common/log.h>
 
+#include <drivers/drv_pwm_output.h>         // to get PWM flags
 #include <lib/drivers/device/Device.hpp>
 
 using namespace math;
@@ -81,12 +82,7 @@
 	_vehicle = (VehicleType)constrain(_sih_vtype.get(), static_cast<typeof _sih_vtype.get()>(0),
 					  static_cast<typeof _sih_vtype.get()>(2));
 
-<<<<<<< HEAD
 	_actuator_out_sub = uORB::Subscription{ORB_ID(actuator_outputs_sim)};
-=======
-	if (_sys_ctrl_alloc.get()) {
-		_actuator_out_sub = uORB::Subscription{ORB_ID(actuator_outputs_sim)};
-	}
 
 #if defined(ENABLE_LOCKSTEP_SCHEDULER)
 	lockstep_loop();
@@ -94,7 +90,6 @@
 	realtime_loop();
 #endif
 	exit_and_cleanup();
->>>>>>> dc8ed978
 }
 
 #if defined(ENABLE_LOCKSTEP_SCHEDULER)
